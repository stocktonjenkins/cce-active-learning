--- conflicted
+++ resolved
@@ -44,13 +44,10 @@
         return ConfidenceProcedure
     if config.procedure_type == ProcedureType.DROPOUT:
         return DropoutProcedure
-<<<<<<< HEAD
     if config.procedure_type == ProcedureType.LCMD:
         return LCMDProcedure
-=======
     if config.procedure_type == ProcedureType.BATCHBALD:
         return BatchBALDProcedure
->>>>>>> 55a5dfb1
     else:
         raise ValueError(
             f"Unknown active learning procedure type: {config.procedure_type}"
