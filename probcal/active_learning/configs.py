--- conflicted
+++ resolved
@@ -7,12 +7,14 @@
 from probcal.evaluation import CalibrationEvaluatorSettings
 from probcal.utils.generic_utils import get_yaml
 
+
 @dataclass
-class DeteministicSettings:
-    seed: int = 0
+class DeterministicSettings:
+    # seed: int = 0
     cudnn_deterministic: bool = True
     cudnn_benchmark: bool = False
     disable_debug_apis: bool = True
+
 
 class ProcedureType(Enum):
     RANDOM = "random"
@@ -32,36 +34,25 @@
         config_dict["settings"] = CalibrationEvaluatorSettings(
             **{**config_dict["settings"], "device": torch.device("cpu")}
         )
-<<<<<<< HEAD
-=======
-        config_dict["deterministic_settings"] = DeteministicSettings(
+        config_dict["deterministic_settings"] = DeterministicSettings(
             **{**config_dict["deterministic_settings"]}
         )
->>>>>>> e3f5288b
         return ActiveLearningConfig(**config_dict)
 
     def __init__(
         self,
-<<<<<<< HEAD
+        deterministic_settings: DeterministicSettings,
         seeds: list[int],
         num_al_iter: int,
-=======
-        deterministic_settings: DeteministicSettings,
-        num_iter: int,
->>>>>>> e3f5288b
         label_k: int,
         init_num_labeled: int,
         settings: CalibrationEvaluatorSettings,
         measure_calibration: bool = False,
         update_validation_set: bool = False,
     ):
-<<<<<<< HEAD
+        self.deterministic_settings = deterministic_settings
         self.seeds = seeds
         self.num_al_iter = num_al_iter
-=======
-        self.deterministic_settings = deterministic_settings
-        self.num_iter = num_iter
->>>>>>> e3f5288b
         self.label_k = label_k
         self.init_num_labeled = init_num_labeled
         self.settings = settings
