--- conflicted
+++ resolved
@@ -6,7 +6,11 @@
 from argparse import Namespace, ArgumentParser
 from logging import Logger
 
-from probcal.active_learning.configs import ActiveLearningConfig, ProcedureType
+from probcal.active_learning.configs import (
+    ActiveLearningConfig,
+    ProcedureType,
+    DeterministicSettings,
+)
 from probcal.active_learning.active_learning_logger.active_learning_average_cce_logger import (
     ActiveLearningAverageCCELogger,
 )
@@ -22,23 +26,6 @@
 from probcal.utils.experiment_utils import get_model, get_datamodule, get_chkp_callbacks
 from pytorch_lightning.loggers import CSVLogger, TensorBoardLogger
 
-def setup_seed_params(cfg):
-    """Setup random seeds and other torch details
-    """
-    if cfg.disable_debug_apis:
-        torch.autograd.set_detect_anomaly(False)
-        torch.autograd.profiler.profile(False)
-        torch.autograd.profiler.emit_nvtx(False)
-
-    random.seed(cfg.seed)
-    torch.manual_seed(cfg.seed)
-    np.random.seed(cfg.seed)
-    if cfg.cudnn_deterministic:
-        torch.backends.cudnn.deterministic = cfg.cudnn_deterministic
-    if cfg.cudnn_benchmark:
-        torch.backends.cudnn.benchmark = cfg.cudnn_benchmark
-
-    return None
 
 def get_logger(
     train_config: TrainingConfig,
@@ -99,15 +86,10 @@
     torch.set_float32_matmul_precision("medium")
     args = parse_args()
     _train_config = TrainingConfig.from_yaml(args.train_config)
-<<<<<<< HEAD
     al_config = ActiveLearningConfig.from_yaml(
         config_path="configs/active_learning/config.yaml",
     )
     al_config.procedure_type = args.procedure
-=======
-    al_config = ActiveLearningConfig.from_yaml(args.al_config)
-    setup_seed_params(al_config.deterministic_settings)
->>>>>>> e3f5288b
     Procedure: type[ActiveLearningProcedure] = get_active_learning_procedure(al_config)
     module = get_datamodule(
         _train_config.dataset_type,
